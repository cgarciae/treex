[tool.poetry]
name = "treex"
version = "0.6.2"
description = ""
authors = ["Cristian Garcia <cgarcia.e88@gmail.com>"]
license = "MIT"
readme = "README.md"
repository = "https://github.com/cgarciae/treex"
homepage = "https://cgarciae.github.io/treex"

[tool.poetry.dependencies]
python = "^3.7"
flax = "^0.3.4"
PyYAML = "^5.4.1"
rich = "^10.7.0"
optax = "^0.0.9"
einops = "^0.3.2"
treeo = "^0.0.8"
# treeo = { path = "../treeo", develop = true }

[tool.poetry.dev-dependencies]
jax = "^0.2.24"
jaxlib = "^0.1.73"
matplotlib = { version = "^3.4.3", python = ">=3.7" }
pytest = "^5.2"
streambook = "^0.2"
black = {version = "^20.8b0", allow-prereleases = true, python = ">=3.6.2" }
jupyterlab = "^3.1.7"
hypothesis = "^6.14.8"
pre-commit = "^2.14.0"
isort = "^5.9.3"
mkdocs = "^1.2.2"
mkdocstrings = "^0.15.2"
mkdocs-jupyter = { version = "^0.17.3", python = ">=3.7" }
mkdocs-material = "^7.2.5"
einops = "^0.3.2"
torchmetrics = "^0.5.1"
tensorflow-cpu = "^2.6.0"
datasets = "^1.14.0"
<<<<<<< HEAD
tensorflow = "^2.6.2"
=======
cloudpickle = "^2.0.0"
dm-haiku = "^0.0.5"
>>>>>>> 2bfe52e7

[build-system]
requires = ["poetry-core>=1.0.0"]
build-backend = "poetry.core.masonry.api"<|MERGE_RESOLUTION|>--- conflicted
+++ resolved
@@ -37,12 +37,8 @@
 torchmetrics = "^0.5.1"
 tensorflow-cpu = "^2.6.0"
 datasets = "^1.14.0"
-<<<<<<< HEAD
-tensorflow = "^2.6.2"
-=======
 cloudpickle = "^2.0.0"
 dm-haiku = "^0.0.5"
->>>>>>> 2bfe52e7
 
 [build-system]
 requires = ["poetry-core>=1.0.0"]
