[tool.poetry]
name = "treex"
version = "0.5.0"
description = ""
authors = ["Cristian Garcia <cgarcia.e88@gmail.com>"]
license = "MIT"
readme = "README.md"
repository = "https://github.com/cgarciae/treex"
homepage = "https://cgarciae.github.io/treex"

[tool.poetry.dependencies]
python = "^3.7"
jax = "0.2.21"
jaxlib = "^0.1.71"
flax = "^0.3.4"
PyYAML = "^5.4.1"
rich = "^10.7.0"
optax = "^0.0.9"
treeo = "^0.0.5"
# treeo = { path = "../treeo", develop = true }

[tool.poetry.dev-dependencies]
matplotlib = { version = "^3.4.3", python = ">=3.7" }
pytest = "^5.2"
streambook = "^0.2"
black = {version = "^20.8b0", allow-prereleases = true, python = ">=3.6.2" }
jupyterlab = "^3.1.7"
hypothesis = "^6.14.8"
dataget = "^0.4.15"
pre-commit = "^2.14.0"
isort = "^5.9.3"
mkdocs = "^1.2.2"
mkdocstrings = "^0.15.2"
mkdocs-jupyter = { version = "^0.17.3", python = ">=3.7" }
mkdocs-material = "^7.2.5"
einops = "^0.3.2"
<<<<<<< HEAD
torchmetrics = "^0.5.1"
=======
tensorflow-cpu = "^2.6.0"
>>>>>>> d500b978

[build-system]
requires = ["poetry-core>=1.0.0"]
build-backend = "poetry.core.masonry.api"<|MERGE_RESOLUTION|>--- conflicted
+++ resolved
@@ -34,11 +34,8 @@
 mkdocs-jupyter = { version = "^0.17.3", python = ">=3.7" }
 mkdocs-material = "^7.2.5"
 einops = "^0.3.2"
-<<<<<<< HEAD
 torchmetrics = "^0.5.1"
-=======
 tensorflow-cpu = "^2.6.0"
->>>>>>> d500b978
 
 [build-system]
 requires = ["poetry-core>=1.0.0"]
